<root BTCPP_format="4" >
   <include path="./subtree_cam_find_and_track_ball.xml" />
   <include path="./subtree_find_ball.xml" />
   <include path="./subtree_locate.xml" />
   <BehaviorTree ID="GoalKeeperPlay">
      <ReactiveSequence >
         <SelfLocate mode="trust_direction" />
         <SubTree ID="Locate" _autoremap="true" _while="decision!='find'" />
         <ReactiveSequence _while="wait_for_opponent_kickoff" name="等待对方开球">
            <SubTree ID="CamFindAndTrackBall" _autoremap="true" />
            <SetVelocity />
         </ReactiveSequence>
         <ReactiveSequence _while="!wait_for_opponent_kickoff" name="已方开球或对方已经开球">
            <Sequence _while="ball_out">
               <SubTree ID="CamFindAndTrackBall" _autoremap="true" />
               <GoBackInField />
               <SubTree ID="Locate" _autoremap="true" _while="decision!='find'" />
            </Sequence>
            <ReactiveSequence _while="!ball_out">
               <ReactiveSequence _while="wait_for_opponent_kickoff" name="等待对方开球">
                  <SubTree ID="CamFindAndTrackBall" _autoremap="true" />
                  <SetVelocity />
               </ReactiveSequence>
               <Sequence _while="!wait_for_opponent_kickoff" name="正常比赛">
                  <Sequence>
                     <SubTree ID="CamFindAndTrackBall" _autoremap="true" />
                     <GoalieDecide decision_out="{decision}" decision_in="{decision}" chase_threshold="3.0"/>
                     <GoToGoalBlockingPosition _while="decision=='find'" theta_tolerance="0.6" />
                     <GoToGoalBlockingPosition _while="decision == 'retreat'" theta_tolerance="0.6" />
                     <Chase   _while="decision == 'chase'"  vx_limit="0.8"  vy_limit="0.3"  vtheta_limit="1.0"  dist="0.1" safe_dist="0.5" />
<<<<<<< HEAD
                     <Adjust _while="decision =='adjust'" align_mode="true" turn_threshold="0.8" range="0.2" vx_limit="0.8" vy_limit="0.6" vtheta_limit="1.0" vtheta_factor="4.5" tangential_speed_far="0.9" tangential_speed_near="0.3" />
                     <Kick _while="decision == 'kick'" speed_limit="1.2" min_msec_kick="600"/>
=======
                     <Adjust _while="decision =='adjust'" turn_threshold="0.8" range="0.2" vx_limit="0.8" vy_limit="0.6" vtheta_limit="1.0" vtheta_factor="4.5" tangential_speed_far="0.9" tangential_speed_near="0.3" />
                     <Kick _while="decision == 'kick'" max_msec_kick="3000" kick_range="0.3"/>
>>>>>>> 78e4f0d4
                  </Sequence>
               </Sequence>
            </ReactiveSequence>
         </ReactiveSequence>
      </ReactiveSequence>
   </BehaviorTree>
</root><|MERGE_RESOLUTION|>--- conflicted
+++ resolved
@@ -28,13 +28,8 @@
                      <GoToGoalBlockingPosition _while="decision=='find'" theta_tolerance="0.6" />
                      <GoToGoalBlockingPosition _while="decision == 'retreat'" theta_tolerance="0.6" />
                      <Chase   _while="decision == 'chase'"  vx_limit="0.8"  vy_limit="0.3"  vtheta_limit="1.0"  dist="0.1" safe_dist="0.5" />
-<<<<<<< HEAD
-                     <Adjust _while="decision =='adjust'" align_mode="true" turn_threshold="0.8" range="0.2" vx_limit="0.8" vy_limit="0.6" vtheta_limit="1.0" vtheta_factor="4.5" tangential_speed_far="0.9" tangential_speed_near="0.3" />
-                     <Kick _while="decision == 'kick'" speed_limit="1.2" min_msec_kick="600"/>
-=======
                      <Adjust _while="decision =='adjust'" turn_threshold="0.8" range="0.2" vx_limit="0.8" vy_limit="0.6" vtheta_limit="1.0" vtheta_factor="4.5" tangential_speed_far="0.9" tangential_speed_near="0.3" />
                      <Kick _while="decision == 'kick'" max_msec_kick="3000" kick_range="0.3"/>
->>>>>>> 78e4f0d4
                   </Sequence>
                </Sequence>
             </ReactiveSequence>
